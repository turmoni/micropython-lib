# MicroPython USB hid module
# MIT license; Copyright (c) 2023 Angus Gratton
from .device import (
    USBInterface,
)
from .utils import (
    endpoint_descriptor,
    split_bmRequestType,
    EP_IN_FLAG,
    STAGE_SETUP,
    STAGE_DATA,
    REQ_TYPE_STANDARD,
    REQ_TYPE_CLASS,
)
from micropython import const
import struct

_DESC_HID_TYPE = const(0x21)
_DESC_REPORT_TYPE = const(0x22)
_DESC_PHYSICAL_TYPE = const(0x23)

_INTERFACE_CLASS = const(0x03)
_INTERFACE_SUBCLASS_NONE = const(0x00)
_INTERFACE_SUBCLASS_BOOT = const(0x01)

_INTERFACE_PROTOCOL_NONE = const(0x00)
_INTERFACE_PROTOCOL_KEYBOARD = const(0x01)
_INTERFACE_PROTOCOL_MOUSE = const(0x02)

# bRequest values for HID control requests
_REQ_CONTROL_GET_REPORT = const(0x01)
_REQ_CONTROL_GET_IDLE = const(0x02)
_REQ_CONTROL_GET_PROTOCOL = const(0x03)
_REQ_CONTROL_GET_DESCRIPTOR = const(0x06)
_REQ_CONTROL_SET_REPORT = const(0x09)
_REQ_CONTROL_SET_IDLE = const(0x0A)
_REQ_CONTROL_SET_PROTOCOL = const(0x0B)


class HIDInterface(USBInterface):
    # Abstract base class to implement a USB device HID interface in Python.

    def __init__(
        self,
        report_descriptor,
        extra_descriptors=[],
        set_report_buf=None,
        protocol=_INTERFACE_PROTOCOL_NONE,
        interface_str=None,
        use_out_ep=False,
    ):
        # Construct a new HID interface.
        #
        # - report_descriptor is the only mandatory argument, which is the binary
        # data consisting of the HID Report Descriptor. See Device Class
        # Definition for Human Interface Devices (HID) v1.11 section 6.2.2 Report
        # Descriptor, p23.
        #
        # - extra_descriptors is an optional argument holding additional HID
        #   descriptors, to append after the mandatory report descriptor. Most
        #   HID devices do not use these.
        #
        # - set_report_buf is an optional writable buffer object (i.e.
        #   bytearray), where SET_REPORT requests from the host can be
        #   written. Only necessary if the report_descriptor contains Output
        #   entries. If set, the size must be at least the size of the largest
        #   Output entry.
        #
        # - protocol can be set to a specific value as per HID v1.11 section 4.3 Protocols, p9.
        #
        # - interface_str is an optional string descriptor to associate with the HID USB interface.
        #
        # - use_out_ep needs to be set to True if you're using the OUT endpoint, e.g. to get
        #   keyboard LEDs
        super().__init__(_INTERFACE_CLASS, _INTERFACE_SUBCLASS_NONE, protocol, interface_str)
        self.extra_descriptors = extra_descriptors
        self.report_descriptor = report_descriptor
        self._set_report_buf = set_report_buf
        self._int_ep = None  # set during enumeration
        self._out_ep = None
        self.use_out_ep = use_out_ep

    def get_report(self):
        return False

<<<<<<< HEAD
    def set_report(self):
        # Override this if you are expecting reports from the host
        return False
=======
    def handle_set_report(self, report_data, report_id, report_type):
        # Override this function in order to handle SET REPORT requests from the host,
        # where it sends data to the HID device.
        #
        # This function will only be called if the Report descriptor contains at least one Output entry,
        # and the set_report_buf argument is provided to the constructor.
        #
        # Return True to complete the control transfer normally, False to abort it.
        return True
>>>>>>> 2baaf589

    def send_report(self, report_data):
        # Helper function to send a HID report in the typical USB interrupt
        # endpoint associated with a HID interface.  return
        self.submit_xfer(self._int_ep, report_data)

    def get_endpoint_descriptors(self, ep_addr, str_idx):
        # Return the typical single USB interrupt endpoint descriptor associated
        # with a HID interface.
        #
        # As per HID v1.11 section 7.1 Standard Requests, return the contents of
        # the standard HID descriptor before the associated endpoint descriptor.
        desc = self.get_hid_descriptor()
        self._int_ep = ep_addr | EP_IN_FLAG
        ep_addrs = [self._int_ep]

        desc += endpoint_descriptor(self._int_ep, "interrupt", 8, 8)

        if self.use_out_ep:
            self._out_ep = (ep_addr + 1) & ~EP_IN_FLAG
            desc += endpoint_descriptor(self._out_ep, "interrupt", 8, 8)
            ep_addrs.append(self._out_ep)

        self.idle_rate = 0
        self.protocol = 0
        return (desc, [], ep_addrs)

    def get_hid_descriptor(self):
        # Generate a full USB HID descriptor from the object's report descriptor
        # and optional additional descriptors.
        #
        # See HID Specification Version 1.1, Section 6.2.1 HID Descriptor p22
        result = struct.pack(
            "<BBHBBBH",
            9 + 3 * len(self.extra_descriptors),  # bLength
            _DESC_HID_TYPE,  # bDescriptorType
            0x111,  # bcdHID
            0,  # bCountryCode
            len(self.extra_descriptors) + 1,  # bNumDescriptors
            0x22,  # bDescriptorType, Report
            len(self.report_descriptor),  # wDescriptorLength, Report
        )
        # Fill in any additional descriptor type/length pairs
        #
        # TODO: unclear if this functionality is ever used, may be easier to not
        # support in base class
        if self.extra_descriptors:
            result += b"".join(
                struct.pack("<BH", dt, len(dd)) for (dt, dd) in self.extra_descriptors
            )

        return result

    def handle_interface_control_xfer(self, stage, request):
        # Handle standard and class-specific interface control transfers for HID devices.
        bmRequestType, bRequest, wValue, _, wLength = request

        recipient, req_type, _ = split_bmRequestType(bmRequestType)

<<<<<<< HEAD
        if stage != STAGE_SETUP:
            return True  # allow request DATA/ACK stages to complete normally

        if req_type == REQ_TYPE_STANDARD:
            # HID Spec p48: 7.1 Standard Requests
            if bRequest == _REQ_CONTROL_GET_DESCRIPTOR:
                desc_type = wValue >> 8
                if desc_type == _DESC_HID_TYPE:
                    return self.get_hid_descriptor()
                if desc_type == _DESC_REPORT_TYPE:
                    return self.report_descriptor
        elif req_type == REQ_TYPE_CLASS:
            # HID Spec p50: 7.2 Class-Specific Requests
            if bRequest == _REQ_CONTROL_GET_REPORT:
                return False  # Unsupported for now
            if bRequest == _REQ_CONTROL_GET_IDLE:
                return bytes([self.idle_rate])
            if bRequest == _REQ_CONTROL_GET_PROTOCOL:
                return bytes([self.protocol])
            if bRequest == _REQ_CONTROL_SET_IDLE:
                self.idle_rate = wValue >> 8
                return b""
            if bRequest == _REQ_CONTROL_SET_PROTOCOL:
                self.protocol = wValue
                return b""
            if bRequest == _REQ_CONTROL_SET_REPORT:
                return self.set_report()

        return False  # Unsupported
=======
        if stage == STAGE_SETUP:
            if req_type == REQ_TYPE_STANDARD:
                # HID Spec p48: 7.1 Standard Requests
                if bRequest == _REQ_CONTROL_GET_DESCRIPTOR:
                    desc_type = wValue >> 8
                    if desc_type == _DESC_HID_TYPE:
                        return self.get_hid_descriptor()
                    if desc_type == _DESC_REPORT_TYPE:
                        return self.report_descriptor
            elif req_type == REQ_TYPE_CLASS:
                # HID Spec p50: 7.2 Class-Specific Requests
                if bRequest == _REQ_CONTROL_GET_REPORT:
                    print("GET_REPORT?")
                    return False  # Unsupported for now
                if bRequest == _REQ_CONTROL_GET_IDLE:
                    return bytes([self.idle_rate])
                if bRequest == _REQ_CONTROL_GET_PROTOCOL:
                    return bytes([self.protocol])
                if bRequest == _REQ_CONTROL_SET_IDLE:
                    self.idle_rate = wValue >> 8
                    return b""
                if bRequest == _REQ_CONTROL_SET_PROTOCOL:
                    self.protocol = wValue
                    return b""
                if bRequest == _REQ_CONTROL_SET_REPORT:
                    # Return the _set_report_buf to be filled with the
                    # report data
                    if not self._set_report_buf:
                        return False
                    elif wLength >= len(self._set_report_buf):
                        # Saves an allocation if the size is exactly right (or will be a short read)
                        return self._set_report_buf
                    else:
                        # Otherwise, need to wrap the buffer in a memoryview of the correct length
                        #
                        # TODO: check this is correct, maybe TinyUSB won't mind if we ask for more
                        # bytes than the host has offered us.
                        return memoryview(self._set_report_buf)[:wLength]
            return False  # Unsupported

        if stage == STAGE_DATA:
            if req_type == REQ_TYPE_CLASS:
                if bRequest == _REQ_CONTROL_SET_REPORT and self._set_report_buf:
                    report_id = wValue & 0xFF
                    report_type = wValue >> 8
                    report_data = self._set_report_buf
                    if wLength < len(report_data):
                        # as above, need to truncate the buffer if we read less
                        # bytes than what was provided
                        report_data = memoryview(self._set_report_buf)[:wLength]
                    self.handle_set_report(report_data, report_id, report_type)

        return True  # allow DATA/ACK stages to complete normally
>>>>>>> 2baaf589


# Basic 3-button mouse HID Report Descriptor.
# This is cribbed from Appendix E.10 of the HID v1.11 document.
_MOUSE_REPORT_DESC = bytes(
    [
        0x05,
        0x01,  # Usage Page (Generic Desktop)
        0x09,
        0x02,  # Usage (Mouse)
        0xA1,
        0x01,  # Collection (Application)
        0x09,
        0x01,  # Usage (Pointer)
        0xA1,
        0x00,  # Collection (Physical)
        0x05,
        0x09,  # Usage Page (Buttons)
        0x19,
        0x01,  # Usage Minimum (01),
        0x29,
        0x03,  # Usage Maximun (03),
        0x15,
        0x00,  # Logical Minimum (0),
        0x25,
        0x01,  # Logical Maximum (1),
        0x95,
        0x03,  # Report Count (3),
        0x75,
        0x01,  # Report Size (1),
        0x81,
        0x02,  # Input (Data, Variable, Absolute), ;3 button bits
        0x95,
        0x01,  # Report Count (1),
        0x75,
        0x05,  # Report Size (5),
        0x81,
        0x01,  # Input (Constant), ;5 bit padding
        0x05,
        0x01,  # Usage Page (Generic Desktop),
        0x09,
        0x30,  # Usage (X),
        0x09,
        0x31,  # Usage (Y),
        0x15,
        0x81,  # Logical Minimum (-127),
        0x25,
        0x7F,  # Logical Maximum (127),
        0x75,
        0x08,  # Report Size (8),
        0x95,
        0x02,  # Report Count (2),
        0x81,
        0x06,  # Input (Data, Variable, Relative), ;2 position bytes (X & Y)
        0xC0,  # End Collection,
        0xC0,  # End Collection
    ]
)


class MouseInterface(HIDInterface):
    # Very basic synchronous USB mouse HID interface
    # TODO: This should be in a different package or an example

    def __init__(self):
        super().__init__(
            _MOUSE_REPORT_DESC,
            protocol=_INTERFACE_PROTOCOL_MOUSE,
            interface_str="MP Mouse!",
        )
        self._l = False  # Left button
        self._m = False  # Middle button
        self._r = False  # Right button

    def send_report(self, dx=0, dy=0):
        b = 0
        if self._l:
            b |= 1 << 0
        if self._r:
            b |= 1 << 1
        if self._m:
            b |= 1 << 2
        # Note: This allocates the bytes object 'report' each time a report is
        # sent.
        #
        # However, at the moment the base class doesn't keep track of each
        # transfer after it's submitted. So reusing a bytearray() creates a risk
        # of a race condition if a new report transfer is submitted using the
        # same buffer, before the previous one has completed.
        report = struct.pack("Bbb", b, dx, dy)

        super().send_report(report)

    def click_left(self, down=True):
        self._l = down
        self.send_report()

    def click_middle(self, down=True):
        self._m = down
        self.send_report()

    def click_right(self, down=True):
        self._r = down
        self.send_report()

    def move_by(self, dx, dy):
        # dx, dy are -127, 127 in range
        self.send_report(dx, dy)<|MERGE_RESOLUTION|>--- conflicted
+++ resolved
@@ -83,11 +83,6 @@
     def get_report(self):
         return False
 
-<<<<<<< HEAD
-    def set_report(self):
-        # Override this if you are expecting reports from the host
-        return False
-=======
     def handle_set_report(self, report_data, report_id, report_type):
         # Override this function in order to handle SET REPORT requests from the host,
         # where it sends data to the HID device.
@@ -97,7 +92,6 @@
         #
         # Return True to complete the control transfer normally, False to abort it.
         return True
->>>>>>> 2baaf589
 
     def send_report(self, report_data):
         # Helper function to send a HID report in the typical USB interrupt
@@ -157,37 +151,6 @@
 
         recipient, req_type, _ = split_bmRequestType(bmRequestType)
 
-<<<<<<< HEAD
-        if stage != STAGE_SETUP:
-            return True  # allow request DATA/ACK stages to complete normally
-
-        if req_type == REQ_TYPE_STANDARD:
-            # HID Spec p48: 7.1 Standard Requests
-            if bRequest == _REQ_CONTROL_GET_DESCRIPTOR:
-                desc_type = wValue >> 8
-                if desc_type == _DESC_HID_TYPE:
-                    return self.get_hid_descriptor()
-                if desc_type == _DESC_REPORT_TYPE:
-                    return self.report_descriptor
-        elif req_type == REQ_TYPE_CLASS:
-            # HID Spec p50: 7.2 Class-Specific Requests
-            if bRequest == _REQ_CONTROL_GET_REPORT:
-                return False  # Unsupported for now
-            if bRequest == _REQ_CONTROL_GET_IDLE:
-                return bytes([self.idle_rate])
-            if bRequest == _REQ_CONTROL_GET_PROTOCOL:
-                return bytes([self.protocol])
-            if bRequest == _REQ_CONTROL_SET_IDLE:
-                self.idle_rate = wValue >> 8
-                return b""
-            if bRequest == _REQ_CONTROL_SET_PROTOCOL:
-                self.protocol = wValue
-                return b""
-            if bRequest == _REQ_CONTROL_SET_REPORT:
-                return self.set_report()
-
-        return False  # Unsupported
-=======
         if stage == STAGE_SETUP:
             if req_type == REQ_TYPE_STANDARD:
                 # HID Spec p48: 7.1 Standard Requests
@@ -241,7 +204,6 @@
                     self.handle_set_report(report_data, report_id, report_type)
 
         return True  # allow DATA/ACK stages to complete normally
->>>>>>> 2baaf589
 
 
 # Basic 3-button mouse HID Report Descriptor.
